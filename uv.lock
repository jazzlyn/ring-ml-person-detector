--- conflicted
+++ resolved
@@ -763,17 +763,12 @@
 requires-dist = [
     { name = "fastapi", specifier = "==0.115.14" },
     { name = "python-multipart", specifier = "==0.0.20" },
-<<<<<<< HEAD
     { name = "pytorch-triton-xpu", marker = "extra == 'xpu'", specifier = "==3.3.1", index = "https://download.pytorch.org/whl/xpu", conflict = { package = "ring-ml-person-detector", extra = "xpu" } },
     { name = "torch", marker = "extra == 'cpu'", specifier = "==2.7.1", index = "https://download.pytorch.org/whl/cpu", conflict = { package = "ring-ml-person-detector", extra = "cpu" } },
     { name = "torch", marker = "extra == 'xpu'", specifier = "==2.7.1", index = "https://download.pytorch.org/whl/xpu", conflict = { package = "ring-ml-person-detector", extra = "xpu" } },
     { name = "torchvision", marker = "extra == 'cpu'", specifier = "==0.22.1", index = "https://download.pytorch.org/whl/cpu", conflict = { package = "ring-ml-person-detector", extra = "cpu" } },
     { name = "torchvision", marker = "extra == 'xpu'", specifier = "==0.22.1", index = "https://download.pytorch.org/whl/xpu", conflict = { package = "ring-ml-person-detector", extra = "xpu" } },
-    { name = "ultralytics", specifier = "==8.3.160" },
-=======
-    { name = "torch", specifier = "==2.7.1" },
     { name = "ultralytics", specifier = "==8.3.161" },
->>>>>>> 2f545696
     { name = "uvicorn", specifier = "==0.35.0" },
 ]
 provides-extras = ["cpu", "xpu"]
